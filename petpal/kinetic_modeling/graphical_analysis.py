"""
This module provides functions and a key class, :class:`GraphicalAnalysis`, for performing graphical analysis on Time
Activity Curve (TAC) data. It heavily utilizes Numpy and supports various analysis methods like Patlak, Logan, and
alternative Logan analysis.

The :class:`GraphicalAnalysis` class encapsulates the main functionality of the module. It provides an organized way to
perform graphical analysis where it initializes with paths to input data and output details, runs an analysis using a
specific method, calculates the best fit parameters, computes properties related to the fitting process, and stores the
analysis results. All these properties and results are stored within an instance's 'analysis_props' dictionary,
providing an organized storage of result of an analysis task.

TODO:
    * Check if it makes more sense to lift out the more mathy methods out into a separate module.
    * Add references for the TCMs and Patlak. Could maybe rely on Turku PET Center.
    * Handle cases when tac_vals = 0.0. Might be able to use t_thresh so that we are past the 0-values.
    
"""

__version__ = '0.2'

from typing import Callable, Tuple
import os
import json
import numba
import numpy as np
from ..utils.time_activity_curve import MultiTACAnalysisMixin
from ..utils.image_io import safe_load_tac


@numba.njit()
def _line_fitting_make_rhs_matrix_from_xdata(xdata: np.ndarray) -> np.ndarray:
    """Generates the RHS matrix for linear least squares fitting

    Args:
        xdata (np.ndarray): array of independent variable values

    Returns:
        np.ndarray: 2D matrix where first column is `xdata` and the second column is 1s.
        
    """
    out_matrix = np.ones((len(xdata), 2), float)
    out_matrix[:, 0] = xdata
    return out_matrix


@numba.njit()
def fit_line_to_data_using_lls(xdata: np.ndarray, ydata: np.ndarray) -> np.ndarray:
    """Find the linear least squares solution given the x and y variables.
    
    Performs a linear least squares fit to the provided data. Explicitly calls numpy's ``linalg.lstsq`` method by
    constructing the matrix equations. We assume that ``xdata`` and ``ydata`` have the same number of elements.
    
    Args:
        xdata: Array of independent variable values
        ydata: Array of dependent variable values

    Returns:
       Linear least squares solution. (m, b) values
       
    """
    make_2d_matrix = _line_fitting_make_rhs_matrix_from_xdata
    matrix = make_2d_matrix(xdata)
    fit_ans = np.linalg.lstsq(matrix, ydata)[0]
    return fit_ans


@numba.njit()
def fit_line_to_data_using_lls_with_rsquared(xdata: np.ndarray, ydata: np.ndarray) -> Tuple[float, float, float]:
    """Fits a line to the data using least squares and explicitly computes the r-squared value.

    Args:
        xdata (np.ndarray): X-coordinates of the data.
        ydata (np.ndarray): Y-coordinates of the data.

    Returns:
        tuple: A tuple containing three float values: the intercept of the fitted line, the slope of the fitted line,
        and the r-squared value.
    """
    make_2d_matrix = _line_fitting_make_rhs_matrix_from_xdata
    matrix = make_2d_matrix(xdata)
    fit_ans = np.linalg.lstsq(matrix, ydata)
    
    ss_res = fit_ans[1][0]
    ss_tot = np.sum((np.mean(ydata) - ydata) ** 2.)
    r_squared = 1.0 - ss_res / ss_tot
    return fit_ans[0][0], fit_ans[0][1], r_squared


@numba.njit()
def cumulative_trapezoidal_integral(xdata: np.ndarray, ydata: np.ndarray, initial: float = 0.0) -> np.ndarray:
    """Calculates the cumulative integral of `ydata` over `xdata` using the trapezoidal rule.
    
    This function is based `heavily` on the :py:func:`scipy.integrate.cumulative_trapezoid` implementation
    (`source <https://github.com/scipy/scipy/blob/v1.12.0/scipy/integrate/_quadrature.py#L432-L536>`_).
    This implementation only works for 1D arrays and was implemented to work with :mod:`numba`.
    
    Args:
        xdata (np.ndarray): Array for the integration coordinate.
        ydata (np.ndarray): Array for the values to integrate

    Returns:
        (np.ndarray): Cumulative integral of ``ydata`` over ``xdata`` using the trapezoidal rule.
    """
    dx = np.diff(xdata)
    cum_int = np.zeros(len(xdata))
    cum_int[0] = initial
    cum_int[1:] = np.cumsum(dx * (ydata[1:] + ydata[:-1]) / 2.0)
    
    return cum_int


@numba.njit()
def calculate_patlak_x(tac_times: np.ndarray, tac_vals: np.ndarray) -> np.ndarray:
    r"""Calculates the x-variable in Patlak analysis :math:`\left(\frac{\int_{0}^{T}f(t)\mathrm{d}t}{f(T)}\right)`.
    
    Patlak-Gjedde analysis is a linearization of the 2-TCM with irreversible uptake in the second compartment.
    Therefore, we essentially have to fit a line to some data :math:`y = mx+b`. This function calculates the :math:`x`
    variable for Patlak analysis where,
    
    .. math::
    
        x = \frac{\int_{0}^{T} C_\mathrm{P}(t) \mathrm{d}t}{C_\mathrm{P}(t)},
    
    where further :math:`C_\mathrm{P}` is usually the plasma TAC.
    
    Args:
        tac_times (np.ndarray): Array containing the sampled times.
        tac_vals (np.ndarray): Array for activity values at the sampled times.

    Returns:
        (np.ndarray): Patlak x-variable. Cumulative integral of activity divided by activity.
        
    """
    cumulative_integral = cumulative_trapezoidal_integral(xdata=tac_times, ydata=tac_vals, initial=0.0)
    
    return cumulative_integral / tac_vals


@numba.njit()
def get_index_from_threshold(times_in_minutes: np.ndarray, t_thresh_in_minutes: float) -> int:
    """Get the index after which all times are greater than the threshold.

    Args:
        times_in_minutes (np.ndarray): Array containing times in minutes.
        t_thresh_in_minutes (float): Threshold time in minutes.

    Returns:
        int: Index for first time greater than or equal to the threshold time.
        
    Notes:
        If the threshold value is larger than the array, we return -1.
        
    """
    if t_thresh_in_minutes > np.max(times_in_minutes):
        return -1
    else:
        return np.argwhere(times_in_minutes >= t_thresh_in_minutes)[0, 0]


# TODO: Add more detailed documentation.
@numba.njit()
def patlak_analysis(tac_times_in_minutes: np.ndarray,
                    input_tac_values: np.ndarray,
                    region_tac_values: np.ndarray,
                    t_thresh_in_minutes: float) -> np.ndarray:
    """
    Performs Patlak analysis given the input TAC, region TAC, times and threshold.
    
    Args:
        tac_times_in_minutes (np.ndarray): Array of times in minutes.
        input_tac_values (np.ndarray): Array of input TAC values
        region_tac_values (np.ndarray): Array of ROI TAC values
        t_thresh_in_minutes (np.ndarray): Threshold time in minutes. Line is fit for all values after the threshold.

    Returns:
        (np.ndarray): Array containing :math:`(K_{i}, V_{0})` values.
    
    .. important::
        * We assume that the input TAC and ROI TAC values are sampled at the same times.
    
    """
    non_zero_indices = np.argwhere(input_tac_values != 0.).T[0]

    if len(non_zero_indices) <= 2:
        return np.asarray([np.nan, np.nan])

    t_thresh = get_index_from_threshold(times_in_minutes=tac_times_in_minutes[non_zero_indices],
                                        t_thresh_in_minutes=t_thresh_in_minutes)

    if len(tac_times_in_minutes[non_zero_indices][t_thresh:]) <= 2:
        return np.asarray([np.nan, np.nan])

    patlak_x = calculate_patlak_x(tac_times=tac_times_in_minutes[non_zero_indices],
                                  tac_vals=input_tac_values[non_zero_indices])
    patlak_y = region_tac_values[non_zero_indices] / input_tac_values[non_zero_indices]

    patlak_values = fit_line_to_data_using_lls(xdata=patlak_x[t_thresh:], ydata=patlak_y[t_thresh:])

    return patlak_values


@numba.njit()
def patlak_analysis_with_rsquared(tac_times_in_minutes: np.ndarray,
                                  input_tac_values: np.ndarray,
                                  region_tac_values: np.ndarray,
                                  t_thresh_in_minutes: float) -> Tuple[float, float, float]:
    """Performs Patlak analysis given the input TAC, region TAC, times and threshold.

    Args:
        tac_times_in_minutes (np.ndarray): Array of times in minutes.
        input_tac_values (np.ndarray): Array of input TAC values
        region_tac_values (np.ndarray): Array of ROI TAC values
        t_thresh_in_minutes (np.ndarray): Threshold time in minutes. Line is fit for all values after the threshold.

    Returns:
        tuple: (slope, intercept, :math:`R^2`)

    .. important::
        * We assume that the input TAC and ROI TAC values are sampled at the same times.

    """
    non_zero_indices = np.argwhere(input_tac_values != 0.).T[0]

    if len(non_zero_indices) <= 2:
        return np.nan, np.nan, np.nan

    t_thresh = get_index_from_threshold(times_in_minutes=tac_times_in_minutes[non_zero_indices],
                                        t_thresh_in_minutes=t_thresh_in_minutes)
    
    if len(tac_times_in_minutes[non_zero_indices][t_thresh:]) <= 2:
        return np.nan, np.nan, np.nan

    patlak_x = calculate_patlak_x(tac_times=tac_times_in_minutes[non_zero_indices],
                                  tac_vals=input_tac_values[non_zero_indices])
    patlak_y = region_tac_values[non_zero_indices] / input_tac_values[non_zero_indices]

    patlak_values = fit_line_to_data_using_lls_with_rsquared(xdata=patlak_x[t_thresh:], ydata=patlak_y[t_thresh:])

    return patlak_values


@numba.njit
def logan_analysis(tac_times_in_minutes: np.ndarray,
                   input_tac_values: np.ndarray,
                   region_tac_values: np.ndarray,
                   t_thresh_in_minutes: float) -> np.ndarray:
    """Performs Logan analysis on given input TAC, regional TAC, times and threshold, considering non-zero values.

    This function is similar to :func:`logan_analysis_with_rsquared`, but avoids the issue of division by zero by
    only considering non-zero TAC values for the region TAC since it is in the denominator. If the number of non-zero
    indices is less than or equal to 2, or if the number of time points after the threshold is less than or equal to 2,
    the function returns an array of NaNs.

    Args:
        tac_times_in_minutes (np.ndarray): Array of times in minutes.
        input_tac_values (np.ndarray): Array of input TAC values.
        region_tac_values (np.ndarray): Array of ROI TAC values.
        t_thresh_in_minutes (np.ndarray): Threshold time in minutes. Line is fit for all values after the threshold.

    Returns:
        np.ndarray: Array of two elements - (slope, intercept) of the best-fit line to the given data.

    .. important::
        * The interpretation of the returned values depends on the underlying kinetic model.
        * We assume that the input TAC and ROI TAC values are sampled at the same times.
        
    """
    non_zero_indices = np.argwhere(region_tac_values != 0.).T[0]

    if len(non_zero_indices) <= 2:
        return np.asarray([np.nan, np.nan])

    t_thresh = get_index_from_threshold(times_in_minutes=tac_times_in_minutes[non_zero_indices],
                                        t_thresh_in_minutes=t_thresh_in_minutes)

    if len(tac_times_in_minutes[non_zero_indices][t_thresh:]) <= 2:
        return np.asarray([np.nan, np.nan])

    logan_x = cumulative_trapezoidal_integral(xdata=tac_times_in_minutes, ydata=input_tac_values)
    logan_y = cumulative_trapezoidal_integral(xdata=tac_times_in_minutes, ydata=region_tac_values)

    logan_x = logan_x[non_zero_indices][t_thresh:] / region_tac_values[non_zero_indices][t_thresh:]
    logan_y = logan_y[non_zero_indices][t_thresh:] / region_tac_values[non_zero_indices][t_thresh:]

    fit_ans = fit_line_to_data_using_lls(xdata=logan_x, ydata=logan_y)
    return fit_ans


@numba.njit()
def logan_analysis_with_rsquared(tac_times_in_minutes: np.ndarray,
                                 input_tac_values: np.ndarray,
                                 region_tac_values: np.ndarray,
                                 t_thresh_in_minutes: float) -> tuple[float, float, float]:
    """
    Performs Logan analysis on given input TAC, regional TAC, times and threshold.

    Args:
        tac_times_in_minutes (np.ndarray): Array of times in minutes.
        input_tac_values (np.ndarray): Array of input TAC values
        region_tac_values (np.ndarray): Array of ROI TAC values
        t_thresh_in_minutes (np.ndarray): Threshold time in minutes. Line is fit for all values after the threshold.

    Returns:
        tuple: (slope, intercept, :math:`R^2`)

    .. important::
        * The interpretation of the values depends on the underlying kinetic model.
        * We assume that the input TAC and ROI TAC values are sampled at the same times.
        
    """

    non_zero_indices = np.argwhere(region_tac_values != 0.).T[0]

    if len(non_zero_indices) <= 2:
        return np.nan, np.nan, np.nan

    t_thresh = get_index_from_threshold(times_in_minutes=tac_times_in_minutes[non_zero_indices],
                                        t_thresh_in_minutes=t_thresh_in_minutes)

    if len(tac_times_in_minutes[non_zero_indices][t_thresh:]) <= 2:
        return np.nan, np.nan, np.nan

    logan_x = cumulative_trapezoidal_integral(xdata=tac_times_in_minutes, ydata=input_tac_values)
    logan_y = cumulative_trapezoidal_integral(xdata=tac_times_in_minutes, ydata=region_tac_values)

    logan_x = logan_x[non_zero_indices][t_thresh:] / region_tac_values[non_zero_indices][t_thresh:]
    logan_y = logan_y[non_zero_indices][t_thresh:] / region_tac_values[non_zero_indices][t_thresh:]

    logan_values = fit_line_to_data_using_lls_with_rsquared(xdata=logan_x, ydata=logan_y)

    return logan_values


@numba.njit
def alternative_logan_analysis(tac_times_in_minutes: np.ndarray,
                               input_tac_values: np.ndarray,
                               region_tac_values: np.ndarray,
                               t_thresh_in_minutes: float) -> np.ndarray:
    """
    Performs Alternative Logan analysis on given input TAC, regional TAC, times and threshold, considering non-zero
    values for regional TAC.

    This function is similar to :func:`alternative_logan_analysis_with_rsquared`, but avoids the issue of division by
    zero by only considering non-zero TAC values for the region TAC since it is in the denominator. If the number of
    indices is less than or equal to 2, or if the number of time points after the threshold is less than or equal to 2,
    the function returns an array of NaNs.

    Args:
        tac_times_in_minutes (np.ndarray): Array of times in minutes.
        input_tac_values (np.ndarray): Array of input TAC values.
        region_tac_values (np.ndarray): Array of ROI TAC values.
        t_thresh_in_minutes (np.ndarray): Threshold time in minutes. Line is fit for all values after the threshold.

    Returns:
        np.ndarray: Array of two elements - (slope, intercept) of the best-fit line to the given data.

    .. important::
        * The interpretation of the returned values depends on the underlying kinetic model.
        * We assume that the input TAC and ROI TAC values are sampled at the same times.
        
    """
    non_zero_indices = np.argwhere(input_tac_values != 0.).T[0]

    if len(non_zero_indices) <= 2:
        return np.asarray([np.nan, np.nan])

    t_thresh = get_index_from_threshold(times_in_minutes=tac_times_in_minutes[non_zero_indices],
                                        t_thresh_in_minutes=t_thresh_in_minutes)

    if len(tac_times_in_minutes[non_zero_indices][t_thresh:]) <= 2:
        return np.asarray([np.nan, np.nan])

    alt_logan_x = cumulative_trapezoidal_integral(xdata=tac_times_in_minutes, ydata=input_tac_values)
    alt_logan_y = cumulative_trapezoidal_integral(xdata=tac_times_in_minutes, ydata=region_tac_values)

    alt_logan_x = alt_logan_x[non_zero_indices][t_thresh:] / input_tac_values[non_zero_indices][t_thresh:]
    alt_logan_y = alt_logan_y[non_zero_indices][t_thresh:] / input_tac_values[non_zero_indices][t_thresh:]

    fit_ans = fit_line_to_data_using_lls(xdata=alt_logan_x, ydata=alt_logan_y)
    return fit_ans


@numba.njit()
def alternative_logan_analysis_with_rsquared(tac_times_in_minutes: np.ndarray,
                                             input_tac_values: np.ndarray,
                                             region_tac_values: np.ndarray,
                                             t_thresh_in_minutes: float) -> tuple[float, float, float]:
    """Performs alternative logan analysis on given input TAC, regional TAC, times and threshold.

    Args:
        tac_times_in_minutes (np.ndarray): Array of times in minutes.
        input_tac_values (np.ndarray): Array of input TAC values
        region_tac_values (np.ndarray): Array of ROI TAC values
        t_thresh_in_minutes (np.ndarray): Threshold time in minutes. Line is fit for all values after the threshold.

    Returns:
        tuple: (slope, intercept, :math:`R^2`)

    .. important::
        * The interpretation of the values depends on the underlying kinetic model.
        * We assume that the input TAC and ROI TAC values are sampled at the same times.
        
    """

    non_zero_indices = np.argwhere(input_tac_values != 0.).T[0]

    if len(non_zero_indices) <= 2:
        return np.nan, np.nan, np.nan

    t_thresh = get_index_from_threshold(times_in_minutes=tac_times_in_minutes[non_zero_indices],
                                        t_thresh_in_minutes=t_thresh_in_minutes)

    if len(tac_times_in_minutes[non_zero_indices][t_thresh:]) <= 2:
        return np.nan, np.nan, np.nan

    alt_logan_x = cumulative_trapezoidal_integral(xdata=tac_times_in_minutes, ydata=input_tac_values)
    alt_logan_y = cumulative_trapezoidal_integral(xdata=tac_times_in_minutes, ydata=region_tac_values)

    alt_logan_x = alt_logan_x[non_zero_indices][t_thresh:] / input_tac_values[non_zero_indices][t_thresh:]
    alt_logan_y = alt_logan_y[non_zero_indices][t_thresh:] / input_tac_values[non_zero_indices][t_thresh:]
    
    alt_logan_values = fit_line_to_data_using_lls_with_rsquared(xdata=alt_logan_x[t_thresh:],
                                                                ydata=alt_logan_y[t_thresh:])

    return alt_logan_values


def get_graphical_analysis_method(method_name: str) -> Callable:
    """
    Function for obtaining the appropriate graphical analysis method.

    This function accepts a string specifying a graphical time-activity curve (TAC) analysis method. It returns a
    reference to the function that performs the selected analysis method.

    Args:
        method_name (str): The name of the graphical method. This should be one of the following strings: 'patlak',
                           'logan', or 'alt_logan'.

    Returns:
        function: A reference to the function that performs the corresponding graphical TAC analysis. The returned
        function will take arguments specific to the analysis method, such as input TAC values, tissue TAC values, TAC
        times in minutes, and threshold time in minutes.
    
    Raises:
        ValueError: If `method_name` is not one of the supported graphical analysis methods, i.e., 'patlak', 'logan', or
                    'alt_logan'.
    
    Example:
        .. code-block:: python
            
            from petpal.graphical_analysis import get_graphical_analysis_method as get_method
            from petpal.utils.image_io import safe_load_tac as load_tac
            
            selected_func = get_method('logan')
            input_tac_values, tac_times_in_minutes = load_tac("PATH/TO/PLASMA/TAC.tsv")
            tissue_tac_values, _ = load_tac("PATH/TO/ROI/TAC.tsv")
            
            results = selected_func(tac_times_in_minutes,
                                    input_tac_values,
                                    tissue_tac_values,
                                    t_thresh_in_minutes)
            print(results)
                                    
    """
    if method_name == "patlak":
        return patlak_analysis
    elif method_name == "logan":
        return logan_analysis
    elif method_name == "alt_logan":
        return alternative_logan_analysis
    else:
        raise ValueError(f"Invalid method_name! Must be either 'patlak', 'logan', or 'alt_logan'. Got {method_name}")


def get_graphical_analysis_method_with_rsquared(method_name: str) -> Callable:
    """
    Function for obtaining the appropriate graphical analysis method which also calculates the r-squared value.

    This function accepts a string specifying a graphical time-activity curve (TAC) analysis method. It returns a
    reference to the function that performs the selected analysis method.

    Args:
        method_name (str): The name of the graphical method. This should be one of the following strings: 'patlak',
                           'logan', or 'alt_logan'.

    Returns:
        function: A reference to the function that performs the corresponding graphical TAC analysis. The returned
        function will take arguments specific to the analysis method, such as input TAC values, tissue TAC values, TAC
        times in minutes, and threshold time in minutes.

    Raises:
        ValueError: If `method_name` is not one of the supported graphical analysis methods, i.e., 'patlak', 'logan', or
                    'alt_logan'.

    Example:
        .. code-block:: python
            
            from petpal.graphical_analysis import get_graphical_analysis_method_with_rsquared as get_method
            from petpal.graphical_analysis import safe_load_tac as load_tac
            
            selected_func = get_method('logan')
            input_tac_values, tac_times_in_minutes = load_tac("PATH/TO/PLASMA/TAC.tsv")
            tissue_tac_values, _ = load_tac("PATH/TO/ROI/TAC.tsv")
            
            results = selected_func(input_tac_values,
                                    tissue_tac_values,
                                    tac_times_in_minutes,
                                    t_thresh_in_minutes)
            print(results)
            
    """
    if method_name == "patlak":
        return patlak_analysis_with_rsquared
    elif method_name == "logan":
        return logan_analysis_with_rsquared
    elif method_name == "alt_logan":
        return alternative_logan_analysis_with_rsquared
    else:
        raise ValueError(f"Invalid method_name! Must be either 'patlak', 'logan', or 'alt_logan'. Got {method_name}")


class GraphicalAnalysis:
    """
    :class:`GraphicalAnalysis` to handle Graphical Analysis for time activity curve (TAC) data.

    The :class:`GraphicalAnalysis` class provides methods for managing TAC data analysis. The class is initialized
    with paths to input TAC data, region of interest (ROI) TAC data files, an output directory, and output filename prefix.

    Analysis is performed by specifying a method name and threshold time in the :func:`run_analysis` method. The results
    of the analysis are stored within the instance's 'analysis_props' dictionary.

    Key methods include:
    - :func:`init_analysis_props`: Initializes a dictionary with keys for analysis properties and default values.
    - :func:`run_analysis`: Runs the graphical analysis on the data using a specific method.
    - :func:`calculate_fit`: Calculates the best fit values for a given graphical analysis method.
    - :func:`calculate_fit_properties`: Calculates and stores the properties related to the fitting process.
    - :func:`save_analysis`: Stores the 'analysis_props' dictionary into a JSON file.

    Raises:
        RuntimeError: If the :func:`run_analysis` method has not been run before :func:`save_analysis` method.

    Attributes:
        input_tac_path (str): The path to input TAC data file.
        roi_tac_path (str): The path to ROI TAC data file.
        output_directory (str): Directory where the output should be saved.
        output_filename_prefix (str): Output filename prefix for saving the analysis.
        analysis_props (dict): Property dictionary used to store results of the analysis.
        method (str): The name of the graphical analysis method to be utilised.
        fit_thresh_in_mins (float): The fitting threshold time in minutes for the analysis method.
        self.analysis_func (Callable): The function used for performing the fitting.
        
    """
    def __init__(self,
                 input_tac_path: str,
                 roi_tac_path: str,
                 output_directory: str,
                 output_filename_prefix: str,
                 method: str,
                 fit_thresh_in_mins: float) -> None:
        """
        Initializes GraphicalAnalysis with provided paths and output details.

        Args:
            input_tac_path (str): The path to the file containing input Time Activity Curve (TAC) data.
            roi_tac_path (str): The path to the file containing Region of Interest (ROI) TAC data.
            output_directory (str): The directory where the output of the analysis should be saved.
            output_filename_prefix (str): The prefix for the name of output file(s).
            method (str): The name of the graphical analysis method to be utilised.
            fit_thresh_in_mins (float): The fitting threshold time in minutes for the analysis method.
    
        Returns:
            None
        """
        self.input_tac_path = os.path.abspath(input_tac_path)
        self.roi_tac_path = os.path.abspath(roi_tac_path)
        self.output_directory = os.path.abspath(output_directory)
        self.output_filename_prefix = output_filename_prefix
        self.analysis_props = self.init_analysis_props()
        self.method = method
        self.fit_thresh_in_mins = fit_thresh_in_mins
        self.analysis_func = get_graphical_analysis_method_with_rsquared(method_name=self.method)
        
    def init_analysis_props(self) -> dict:
        """
        Initializes analysis properties dictionary.

        This method initializes a dictionary with keys for all the analysis properties and default values set to None.
        The paths to the input TAC and ROI TAC files are set from the object's properties.

        Returns:
            dict: A dictionary with keys for each analysis property and default values. The keys include 'FilePathPTAC'
            (the file path to the input TAC file), 'FilePathTTAC' (the file path to the ROI TAC file), 'MethodName'
            (the name of the method used in the analysis), 'ThresholdTime' (the threshold time for the analysis),
            'StartFrameTime' and 'EndFrameTime' (the start and end times for the frame), 'NumberOfPointsFit' (The number
            of points used in the fit), 'Slope', 'Intercept' and 'RSquared' (the slope, intercept and R-squared of the fit).
        """
        props = {'FilePathPTAC': self.input_tac_path,
                 'FilePathTTAC': self.roi_tac_path,
                 'MethodName': None,
                 'ThresholdTime': None,
                 'StartFrameTime': None,
                 'EndFrameTime': None,
                 'NumberOfPointsFit': None,
                 'Slope': None,
                 'Intercept': None,
                 'RSquared': None}
        return props
    
    def run_analysis(self):
        """
        Runs the graphical analysis on the data using the specified method.

        This method is the main entry point to carry out the analysis. It executes the steps in order – first calculating
        the fit, then calculating the properties of the fit.

        Returns:
            None

        Side Effects:
            Computes and updates the analysis-related properties in the object based on the provided method and threshold.
        """
        self.calculate_fit()
        self.calculate_fit_properties()

    def calculate_fit(self):
        """
        Calculates the best fit parameters for a graphical analysis method.
    
        This method applies the specified graphical analysis method to the Time Activity Curve (TAC) data and stores
        the slope, intercept, and r-squared values of the fit in the analysis properties.
    
        Args:
            method_name (str): The name of the graphical analysis method for which the fit should be calculated.
            t_thresh_in_mins (float): The threshold time in minutes for the analysis method.
    
        Returns:
            None
            
        Side Effect:
            Updates 'Slope', 'Intercept', and 'RSquared' in self.analysis_props dictionary with calculated fit parameters.

        """
        p_tac_times, p_tac_vals = safe_load_tac(self.input_tac_path)
        _t_tac_times, t_tac_vals = safe_load_tac(self.roi_tac_path)
        slope, intercept, rsquared = self.analysis_func(tac_times_in_minutes=p_tac_times,
                                                        input_tac_values=p_tac_vals,
                                                        region_tac_values=t_tac_vals,
                                                        t_thresh_in_minutes=self.fit_thresh_in_mins)
        self.analysis_props['Slope'] = slope
        self.analysis_props['Intercept'] = intercept
        self.analysis_props['RSquared'] = rsquared

    def calculate_fit_properties(self):
        """
        Calculates and stores the properties related to the fitting process.

        This method calculates several properties related to the fitting process, including the threshold time, the name
        of the method used, the start and end frame time, and the number of points used in the fit. These values are
        stored in the instance's `analysis_props` variable.

        Parameters:
            method_name (str): The name of the graphical method being used.
            t_thresh_in_mins (float): The threshold time (in minutes) used in the fitting process.

        Note:
            This method relies on the :func:`safe_load_tac` function to load time-activity curve (TAC) data from the
            file at ``input_tac_path``, and the :func:`get_index <get_index_from_threshold>`
            function to get the index from the threshold time.

        See also:
            * :func:`safe_load_tac`: Function to safely load TAC data from a file.
            * :func:`get_index_from_threshold`: Function to get the index from the threshold time.

        Returns:
            None. The results are stored within the instance's `analysis_props` variable.
        """
        self.analysis_props['ThresholdTime'] = self.fit_thresh_in_mins
        self.analysis_props['MethodName'] = self.method
        p_tac_times, _ = safe_load_tac(filename=self.input_tac_path)
        t_thresh_index = get_index_from_threshold(times_in_minutes=p_tac_times, t_thresh_in_minutes=self.fit_thresh_in_mins)
        self.analysis_props['StartFrameTime'] = p_tac_times[t_thresh_index]
        self.analysis_props['EndFrameTime'] = p_tac_times[-1]
        self.analysis_props['NumberOfPointsFit'] = len(p_tac_times[t_thresh_index:])
    
    def save_analysis(self):
        """
        Saves the analysis properties to a JSON file.

        This method saves the 'analysis_props' dictionary to a JSON file. The file is saved in the specified output directory
        under a filename constructed from the 'output_filename_prefix' and the method name used in analysis. Before executing,
        the method checks if analysis has been run by verifying if 'RSquared' in 'analysis_props' is not None.
    
        Raises:
            RuntimeError: If the 'run_analysis' method was not called before 'save_analysis' is invoked.
    
        Returns:
            None
        """
        if self.analysis_props['RSquared'] is None:
            raise RuntimeError("'run_analysis' method must be called before 'save_analysis'.")
        file_name_prefix = os.path.join(self.output_directory,
                                        f"{self.output_filename_prefix}_desc-{self.analysis_props['MethodName']}")
        analysis_props_file = f"{file_name_prefix}_fitprops.json"
        with open(analysis_props_file, 'w',encoding='utf-8') as f:
            json.dump(obj=self.analysis_props, fp=f, indent=4)
<<<<<<< HEAD

    def __call__(self, method_name: str, t_thresh_in_mins: float):
        self.run_analysis(method_name=method_name, t_thresh_in_mins=t_thresh_in_mins)
        self.save_analysis()
=======
    
    def __call__(self):
        """
        Runs :meth:`run_analysis` and :meth:`save_analysis` to run the analysis and save the analysis properties.
        
        """
        self.run_analysis()
        self.save_analysis()
        
        
class MultiTACGraphicalAnalysis(GraphicalAnalysis, MultiTACAnalysisMixin):
    def __init__(self,
                 input_tac_path: str,
                 roi_tacs_dir:str,
                 output_directory: str,
                 output_filename_prefix: str,
                 method:str,
                 fit_thresh_in_mins=None):
        MultiTACAnalysisMixin.__init__(self,
                                       input_tac_path=input_tac_path,
                                       tacs_dir=roi_tacs_dir)
        GraphicalAnalysis.__init__(self,
                                   input_tac_path=input_tac_path,
                                   roi_tac_path=roi_tacs_dir,
                                   output_directory=output_directory,
                                   output_filename_prefix=output_filename_prefix,
                                   method=method,
                                   fit_thresh_in_mins=fit_thresh_in_mins
                                   )
        
    def init_analysis_props(self):
        num_of_tacs = self.num_of_tacs
        analysis_props = [GraphicalAnalysis.init_analysis_props(self) for a_tac in range(num_of_tacs)]
        for tac_id, a_prop_dict in enumerate(analysis_props):
            a_prop_dict['FilePathTTAC'] = os.path.abspath(self.tacs_files_list[tac_id])
        return analysis_props
    
    
    def calculate_fit(self):
        p_tac_times, p_tac_vals = safe_load_tac(self.input_tac_path)
        for tac_id, a_tac in enumerate(self.tacs_files_list):
            _, t_tac_vals = safe_load_tac(a_tac)
            slope, intercept, rsquared = self.analysis_func(tac_times_in_minutes=p_tac_times,
                                                            input_tac_values=p_tac_vals,
                                                            region_tac_values=t_tac_vals,
                                                            t_thresh_in_minutes=self.fit_thresh_in_mins)
            self.analysis_props[tac_id]['Slope'] = slope
            self.analysis_props[tac_id]['Intercept'] = intercept
            self.analysis_props[tac_id]['RSquared'] = rsquared
    
    def calculate_fit_properties(self):
        p_tac_times, _ = safe_load_tac(self.input_tac_path)
        t_thresh_index = get_index_from_threshold(times_in_minutes=p_tac_times,
                                                  t_thresh_in_minutes=self.fit_thresh_in_mins)
        points_fit = len(p_tac_times[t_thresh_index:])
        start_time=p_tac_times[t_thresh_index]
        end_time=p_tac_times[-1]
        
        for tac_id, a_tac in enumerate(self.tacs_files_list):
            self.analysis_props[tac_id]['ThresholdTime'] = self.fit_thresh_in_mins
            self.analysis_props[tac_id]['MethodName'] = self.method
            self.analysis_props[tac_id]['StartFrameTime'] = start_time
            self.analysis_props[tac_id]['EndFrameTime'] = end_time
            self.analysis_props[tac_id]['NumberOfPointsFit'] = points_fit
            
    def save_analysis(self):
        if self.analysis_props[0]['RSquared'] is None:
            raise RuntimeError("'run_analysis' method must be called before 'save_analysis'.")
        
        for seg_name, fit_props in zip(self.inferred_seg_labels, self.analysis_props):
            filename = [self.output_filename_prefix,
                        f'desc-{self.method}',
                        f'seg-{seg_name}',
                        'fitprops.json']
            filename = '_'.join(filename)
            filepath = os.path.join(self.output_directory, filename)
            with open(filepath, 'w', encoding='utf-8') as f:
                json.dump(obj=fit_props, fp=f, indent=4)
>>>>>>> 3d58c4a9
<|MERGE_RESOLUTION|>--- conflicted
+++ resolved
@@ -703,12 +703,6 @@
         analysis_props_file = f"{file_name_prefix}_fitprops.json"
         with open(analysis_props_file, 'w',encoding='utf-8') as f:
             json.dump(obj=self.analysis_props, fp=f, indent=4)
-<<<<<<< HEAD
-
-    def __call__(self, method_name: str, t_thresh_in_mins: float):
-        self.run_analysis(method_name=method_name, t_thresh_in_mins=t_thresh_in_mins)
-        self.save_analysis()
-=======
     
     def __call__(self):
         """
@@ -786,5 +780,4 @@
             filename = '_'.join(filename)
             filepath = os.path.join(self.output_directory, filename)
             with open(filepath, 'w', encoding='utf-8') as f:
-                json.dump(obj=fit_props, fp=f, indent=4)
->>>>>>> 3d58c4a9
+                json.dump(obj=fit_props, fp=f, indent=4)