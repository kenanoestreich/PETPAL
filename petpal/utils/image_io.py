--- conflicted
+++ resolved
@@ -16,12 +16,10 @@
 from nibabel.filebasedimages import FileBasedHeader
 import numpy as np
 import pandas as pd
-<<<<<<< HEAD
+from dataclasses import dataclass
 
 from . import useful_functions
 from .constants import HALF_LIVES
-=======
-from dataclasses import dataclass
 
 _HALFLIVES_ = {
     "c11": 1224,
@@ -37,7 +35,7 @@
     "zr89": 282240,
     "i124": 360806.4,
 }
->>>>>>> 9e2e3ffb
+
 
 
 def write_dict_to_json(meta_data_dict: dict, out_path: str):
@@ -52,40 +50,7 @@
         json.dump(meta_data_dict, copy_file, indent=4)
 
 
-<<<<<<< HEAD
-def convert_ctab_to_dseg(ctab_path: str,
-                         dseg_path: str,
-                         column_names: list[str]=None):
-    """
-    Convert a FreeSurfer compatible color table into a BIDS compatible label
-    map ``dseg.tsv``.
-
-    Args:
-        ctab_path (str): Path to FreeSurfer compatible color table.
-        dseg_path (str): Path to ``dseg.tsv`` label mapfile to save.
-        column_names (list[str]): List of columns present in color table. Must
-            include 'mapping' and 'name'.
-    """
-    if column_names==None:
-        column_names = ['mapping','name','r','g','b','a','ttype']
-    fs_ctab = pd.read_csv(ctab_path,
-                          delim_whitespace=True,
-                          header=None,
-                          comment='#',
-                          names=column_names)
-    label_names = {'name': fs_ctab['name'],
-                   'mapping': fs_ctab['mapping'],
-                   'abbreviation': useful_functions.build_label_map(fs_ctab['name'])}
-    label_map = pd.DataFrame(data=label_names,
-                             columns=['name','abbreviation','mapping']).rename_axis('index')
-    label_map = label_map.sort_values(by=['mapping'])
-    label_map.to_csv(dseg_path,sep='\t')
-    return label_map
-
-def gen_meta_data_filepath_for_nifti(nifty_path:str):
-=======
 def _gen_meta_data_filepath_for_nifti(nifty_path:str):
->>>>>>> 9e2e3ffb
     """
     Generates the corresponding metadata file path for a given nifti file path.
 
