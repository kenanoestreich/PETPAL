--- conflicted
+++ resolved
@@ -1,11 +1,10 @@
-r"""
+"""
 The 'image_operations_4d' module provides several functions used to do preprocessing
 on 4D PET imaging series. These functions typically take one or more paths to imaging
 data in NIfTI format, and save modified data to a NIfTI file, and may return the
 modified imaging array as output.
 
 TODO:
-<<<<<<< HEAD
     * (weighted_series_sum) Refactor the DecayFactor key extraction into its own function
     * (weighted_series_sum) Refactor verbose reporting into the class as it is unrelated to
       computation
@@ -18,23 +17,6 @@
     * (stitch_broken_scans) Currently writes intermediate files even if output_image_path is None.
     * (suvr) Allow list to be passed as ref_region to use multiple regions together as a reference region (i.e. left
     and right cerebellum gray matter).
-=======
-    *   (weighted_series_sum) Refactor the DecayFactor key extraction into its own function
-    *   (weighted_series_sum) Refactor verbose reporting into the class as it is unrelated to
-        computation
-    *   (write_tacs) Shift to accepting color-key dictionaries rather than a file path.
-    *   (extract_tac_from_4dnifty_using_mask) Write the number of voxels in the mask, or the
-        volume of the mask. This is necessary for certain analyses with the resulting tacs,
-        such as finding the average uptake encompassing two regions.
-    *   Methods that create new images should copy over a previous metadata file, if one exists,
-        and create a new one if it does not.
-    *   (stitch_broken_scans) Separate 'add desc entity' section to its own function somewhere.
-    *   (stitch_broken_scans) Assumes non-BIDS key 'DecayFactor' instead of BIDS-required 'DecayCorrectionFactor' for
-        ease-of-use with NIL data. Should be changed in the future.
-    *   (stitch_broken_scans) Currently writes intermediate files even if output_image_path is None.
-    *   (suvr) Allow list to be passed as ref_region to use multiple regions together as a reference region (i.e. left
-        and right cerebellum gray matter).
->>>>>>> b90b25d0
 
 """
 import datetime
