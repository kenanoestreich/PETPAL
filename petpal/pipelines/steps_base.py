--- conflicted
+++ resolved
@@ -131,11 +131,7 @@
         arg_names = list(func_params)
         for arg_name in arg_names[len(self.args):]:
             if arg_name not in self.kwargs:
-<<<<<<< HEAD
-                if func_params[arg_name].kind != inspect.Parameter.VAR_KEYWORD:
-=======
                 if (func_params[arg_name].kind == inspect.Parameter.POSITIONAL_OR_KEYWORD):
->>>>>>> 696380cd
                     unset_args_dict[arg_name] = func_params[arg_name].default
         return unset_args_dict
     
@@ -338,11 +334,7 @@
         unset_args_dict = ArgsDict()
         for arg_name, arg_val in sig.parameters.items():
             if arg_name not in kwargs and arg_name != 'self':
-<<<<<<< HEAD
-                if arg_val.kind != inspect.Parameter.VAR_KEYWORD:
-=======
                 if arg_val.kind == inspect.Parameter.POSITIONAL_OR_KEYWORD:
->>>>>>> 696380cd
                     unset_args_dict[arg_name] = arg_val.default
         return unset_args_dict
     
