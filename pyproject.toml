--- conflicted
+++ resolved
@@ -20,11 +20,7 @@
     "numba",
     "pandas",
     "nibabel",
-<<<<<<< HEAD
     "antspyx >= 0.5",
-=======
-    "antspyx",
->>>>>>> aff198c6
     "fslpy",
     "SimpleITK",
     "matplotlib",
