--- conflicted
+++ resolved
@@ -19,8 +19,5 @@
                                         'pet-cli-graph-plot = pet_cli.cli_graphical_plots:main',
                                         'pet-cli-graph-analysis = pet_cli.cli_graphical_analysis:main',
                                         'pet-cli-parametric-image = pet_cli.cli_parametric_images:main',
-<<<<<<< HEAD
-                                        'pet-cli-tcm-fit = pet_cli.cli_tac_fitting:main'], }, )
-=======
-                                        'pet-cli-rtms = pet_cli.cli_reference_tissue_models:main'], }, )
->>>>>>> 8d32f2d0
+                                        'pet-cli-tcm-fit = pet_cli.cli_tac_fitting:main'],
+                                        'pet-cli-rtms = pet_cli.cli_reference_tissue_models:main'], }, )